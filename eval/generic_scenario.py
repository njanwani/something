--- conflicted
+++ resolved
@@ -8,15 +8,7 @@
 
 G1_XYZ_ROOT = 'floating_base_joint_xyz'
 
-<<<<<<< HEAD
 path = Path('xmls/scene.xml')
-=======
-# -----------------------------------------------------
-# Load model
-# -----------------------------------------------------
-# model = mujoco.MjModel.from_xml_string("xmls/scene.xml")
-path = Path("xmls/scene.xml")
->>>>>>> cccdee00
 model = mujoco.MjModel.from_xml_string(path.read_text())
 data = mujoco.MjData(model)
 viewer = mujoco_viewer.MujocoViewer(model, data, hide_menus=True)
@@ -29,19 +21,9 @@
 
 hz = 50
 dt = 1.0 / hz
-<<<<<<< HEAD
 motion = Wave()
 cam_id = mujoco.mj_name2id(model, mujoco.mjtObj.mjOBJ_CAMERA, "side_view")
 
-=======
-# -----------------------------------------------------
-name2motion = {"wave": wave_motion, "point": point_motion}
-MOTION = "point"  # Choose motion type: "wave" or "point"
-motion_func = name2motion[MOTION]
-# -----------------------------------------------------
-# Simulation loop
-# -----------------------------------------------------
->>>>>>> cccdee00
 while viewer.is_alive:
     data.qpos[:] = 0
     data.qvel[:] = 0
